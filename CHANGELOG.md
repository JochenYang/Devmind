--- conflicted
+++ resolved
@@ -5,83 +5,6 @@
 The format is based on [Keep a Changelog](https://keepachangelog.com/en/1.0.0/),
 and this project adheres to [Semantic Versioning](https://semver.org/spec/v2.0.0.html).
 
-<<<<<<< HEAD
-## [1.15.0] - 2025-10-20
-
-### Changed
-- **🎨 Enhanced Memory Graph UI**: Dramatically improved visualization experience
-  - Gradient background with glass morphism effects (backdrop-filter blur)
-  - Custom tooltip replacing browser default with better formatting
-  - Improved hover effects with node scaling and shadow animations
-  - Enhanced color scheme and modern UI components
-  - Better typography with Microsoft YaHei support for Chinese
-  - Custom scrollbar styling for dark theme consistency
-
-- **🌐 i18n Support**: Full Chinese/English language switching
-  - Smart language detection based on content (>30% Chinese characters → Chinese UI)
-  - Top-centered language switcher with active state indicators
-  - All UI elements support i18n: labels, placeholders, tooltips, dropdowns
-  - Tooltip content displays in selected language (类型/Type, 重要度/Importance, etc.)
-  - Seamless language switching without page reload
-
-- **🔍 Enhanced Filtering**: More powerful search and filter capabilities
-  - New node type filter dropdown (All/Solution/Error/Code/Documentation)
-  - Search now includes full content, not just labels
-  - Link opacity adjusts based on connected node visibility
-  - Combined search + type filter for precise results
-
-- **📁 Better File Organization**: Changed output directory structure
-  - HTML/JSON files now save to `<project>/memory/` instead of `<project>/docs/`
-  - More intuitive organization: memory artifacts grouped together
-  - Auto-creates `memory/` directory if it doesn't exist
-
-### Technical Details
-- Added `detectLanguage()` function: analyzes Chinese character ratio for auto language selection
-- Implemented `switchLang()` function: updates all UI elements dynamically
-- Enhanced `filterNodes()`: combines search query and type filter with link filtering
-- Improved CSS with modern features: backdrop-filter, drop-shadow, transitions
-- Better event handling: mouseover/mousemove/mouseout for custom tooltip positioning
-
-### User Experience
-- 🎨 More polished and professional visualization interface
-- 🌐 Native language support improves accessibility for Chinese users
-- 🔍 Easier to find specific contexts with enhanced filtering
-- 📁 More logical file organization in project structure
-- ✨ Smooth animations and transitions for better interaction feedback
-
-## [1.14.1] - 2025-10-20
-
-### Fixed
-- **🐛 Critical Bug Fixes**: Memory graph generation issues resolved
-  - Fixed HTML/JSON files generated to wrong directory (IDE install dir → project directory)
-    - Issue: Files were saved to MCP server's `process.cwd()` (IDE installation path)
-    - Solution: Added `getProjectPath()` to retrieve correct project path from database
-  - Fixed node hover tooltip showing only truncated label
-    - Issue: Tooltip only displayed first 40 characters of content
-    - Solution: Now shows full content preview (500 characters) + metadata (type, importance, created time, file path)
-  - Fixed default node limit preventing full memory visualization
-    - Issue: Default `max_nodes=30` only showed 30 most important contexts
-    - Solution: Changed default to `max_nodes=0` (show all memories), users can optionally limit
-  - Fixed template string escaping in HTML generation causing TypeScript compilation errors
-
-### Changed
-- **GraphNode Interface**: Extended with `content` field to store full context content
-- **File Path Logic**: Now uses project database path as primary source, falls back to `process.cwd()` if unavailable
-- **Default Behavior**: Memory graphs now show ALL contexts by default (not limited to 20-30)
-- **Tooltip Enhancement**: Hover tooltips now include comprehensive metadata for better context understanding
-
-### Technical Details
-- Added `getProjectPath(projectName: string)` method to query database for project directory
-- Modified `max_nodes` default from `30` to `0` (unlimited)
-- Updated node tooltip generation to avoid template string nesting issues
-- GraphNode interface now includes both `label` (truncated) and `content` (full) fields
-
-### User Experience
-- 🏠 Files now correctly saved to project `./docs/` directory
-- 🔍 Hover tooltips provide much more context for decision-making
-- 🌐 Knowledge graphs show complete project memory by default
-- ✅ Cross-platform path handling improved
-=======
 ## [1.15.1] - 2025-10-20
 
 ### Enhanced
@@ -139,7 +62,6 @@
 - Seamless language switching without page reload
 - Powerful filtering for large knowledge graphs (60+ nodes tested)
 - Interactive exploration with click/hover/drag interactions
->>>>>>> 17a6ae50
 
 ## [1.14.0] - 2025-10-20
 
